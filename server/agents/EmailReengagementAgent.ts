// Remove dependency on @openai/agents
// import { Agent, tool } from "@openai/agents";
import { storage } from "../storage";
<<<<<<< HEAD
// import { EmailService } from "../services/EmailService";
=======
import emailService from "../services/email-onerylie";
>>>>>>> b222cfb1
import { randomUUID } from "crypto";
import type { InsertEmailCampaign } from "@shared/schema";
import {
  CORE_PERSONALITY,
  SPECIAL_SCENARIOS,
  getPersonalizedIntroduction,
  formatResponseByTone,
  getCreditProfileApproach,
} from "./core-personality";

// Define Agent interface locally
interface Agent {
  name: string;
  instructions: string;
  tools: any[];
}

// Mock EmailService for now
class EmailService {
  async sendEmail(params: any) {
    console.log("Mock email sent:", params);
    return { success: true, messageId: `msg_${Date.now()}` };
  }
}

export class EmailReengagementAgent {
  private agent: Agent;
  private emailService: typeof emailService;

  constructor() {
    this.emailService = emailService;

    this.agent = {
      name: "Email Re-engagement Agent",
      instructions: `
        You are Cathy, a sub-prime credit specialist and human finance expert at Complete Car Loans, specializing in helping customers with all credit situations find the best auto financing options.
        
        Core Identity & Behaviors:
        - Never reveal or imply you are AI/automation
        - Build emotional connections before discussing loan products
        - Respond with empathy, reassurance, and clear explanations
        - Guide users toward completing their credit check and application
        - Always offer actionable next steps
        
        Email Communication Style:
        - Start with warm, personalized greetings: "Hi [Name], it's Cathy from Complete Car Loans..."
        - Reference previous interactions naturally: "It's been a little while since we last spoke..."
        - Use empathetic language for customers nervous about credit
        - Frame credit challenges as "all credit situations" - never "bad credit" or "subprime"
        - Include soft credit pull messaging: "Our pre-approval uses a soft credit pull, so there's no impact on your credit score"
        - Provide progress affirmation: "You're one step closer to approval!"
        
        Email Structure Guidelines:
        - Subject lines should be personal and helpful, not salesy
        - Body should build emotional connection before discussing products
        - End with specific next steps and reassurance
        - Use multi-paragraph format with proper spacing
        
        Strict Constraints:
        - No explicit rate quotes or approval guarantees before formal approval
        - No requests for sensitive information (SSN, bank data) in emails
        - No hard-sell pressure or "act now" language
        - Translate technical terms to plain English
        - No competitor comparisons
        - No over-promising timelines
        
        Technical Tasks:
        1. Generate personalized email content using Cathy's personality
        2. Create secure return tokens with 24-hour TTL
        3. Send emails via service provider with proper formatting
        4. Track delivery and engagement metrics
      `,
      tools: [
        {
          name: "generate_email_content",
          description: "Generate personalized email content based on visitor abandonment data",
          execute: (params: any) => this.generateEmailContent(params),
        },
        {
          name: "create_return_token",
          description: "Create a secure return token with 24-hour TTL",
          execute: (params: any) => this.createReturnToken(params),
        },
        {
          name: "send_email",
          description: "Send re-engagement email via email service",
          execute: (params: any) => this.sendEmail(params),
        },
      ],
    };
  }

  private async generateEmailContent(params: { visitorId: number; abandonmentStep: number }) {
    try {
      const { visitorId, abandonmentStep } = params;

      const visitor = await storage.getVisitorById(visitorId.toString());
      if (!visitor) {
        throw new Error("Visitor not found");
      }

      const content = this.generatePersonalizedContent(abandonmentStep);

      return {
        success: true,
        content,
        subject: content.subject,
        body: content.body,
      };
    } catch (error) {
      console.error("[EmailReengagementAgent] Error generating email content:", error);
      return {
        success: false,
        error: error instanceof Error ? error.message : "Unknown error",
      };
    }
  }

<<<<<<< HEAD
  private async createReturnToken(params: { visitorId: number }) {
    try {
      const { visitorId } = params;

      const returnToken = randomUUID();
      const expiryTime = new Date();
      expiryTime.setHours(expiryTime.getHours() + 24); // 24-hour TTL

      // Update visitor with return token
      await storage.updateVisitor(visitorId.toString(), {
        returnToken,
        returnTokenExpiry: expiryTime,
      } as any);

      console.log(`[EmailReengagementAgent] Created return token for visitor: ${visitorId}`);

      return {
        success: true,
        returnToken,
        expiryTime: expiryTime.toISOString(),
        message: "Return token created successfully",
      };
    } catch (error) {
      console.error("[EmailReengagementAgent] Error creating return token:", error);
      return {
        success: false,
        error: error instanceof Error ? error.message : "Unknown error",
      };
    }
  }

  private async sendEmail(params: {
    visitorId: number;
    emailHash: string;
    subject: string;
    body: string;
    returnToken: string;
  }) {
    try {
      const { visitorId, emailHash, subject, body, returnToken } = params;

      // Create email campaign record - simplified without database
      const campaign = {
        visitorId,
        templateId: "abandonment_reengagement",
        emailHash,
        returnToken,
        status: "sent",
      };

      // Simplified - just log the campaign
      console.log("[EmailReengagementAgent] Would create email campaign:", campaign);

      // Send email via service
      const emailResult = await this.emailService.sendEmail({
        to: emailHash, // In production, this would be the actual email
        subject,
        body,
        returnToken,
      });

      // Log activity
      await storage.createActivity("email_sent", `Re-engagement email sent`, "email_reengagement", {
        returnToken,
        visitorId: visitorId.toString(),
      });

      console.log(`[EmailReengagementAgent] Sent email for visitor: ${visitorId}`);

      return {
        success: true,
        emailResult,
        message: "Email sent successfully",
      };
    } catch (error) {
      console.error("[EmailReengagementAgent] Error sending email:", error);
      return {
        success: false,
        error: error instanceof Error ? error.message : "Unknown error",
      };
    }
=======
  private createCreateReturnTokenTool() {
    return tool({
      name: "create_return_token",
      description: "Create a secure return token with 24-hour TTL",
      execute: async (params: { visitorId: number }) => {
        try {
          const { visitorId } = params;

          const returnToken = randomUUID();
          const expiryTime = new Date();
          expiryTime.setHours(expiryTime.getHours() + 24); // 24-hour TTL

          // Update visitor with return token in metadata
          await storage.updateVisitor(visitorId.toString(), {
            metadata: {
              returnToken,
              returnTokenExpiry: expiryTime.toISOString(),
            },
          });

          console.log(`[EmailReengagementAgent] Created return token for visitor: ${visitorId}`);

          return {
            success: true,
            returnToken,
            expiryTime: expiryTime.toISOString(),
            message: "Return token created successfully",
          };
        } catch (error) {
          console.error("[EmailReengagementAgent] Error creating return token:", error);
          return {
            success: false,
            error: error instanceof Error ? error.message : "Unknown error",
          };
        }
      },
    });
  }

  private createSendEmailTool() {
    return tool({
      name: "send_email",
      description: "Send re-engagement email via email service provider",
      execute: async (params: {
        visitorId: number;
        emailHash: string;
        subject: string;
        body: string;
        returnToken: string;
      }) => {
        try {
          const { visitorId, emailHash, subject, body, returnToken } = params;

          // Create email campaign record
          const campaign: InsertEmailCampaign = {
            visitorId,
            returnToken,
            expiresAt: new Date(Date.now() + 24 * 60 * 60 * 1000), // 24 hours
            emailSent: true,
          };

          const emailCampaign = await storage.createEmailCampaign(campaign);

          // Send email via service
          const emailResult = await this.emailService.sendReengagementEmail({
            to: emailHash, // In production, this would be the actual email
            subject,
            content: body,
            returnToken,
          });

          // Log activity
          await storage.createAgentActivity({
            agentName: "EmailReengagementAgent",
            action: "email_sent",
            details: `Re-engagement email sent via ${this.emailService.getProviderName()}`,
            visitorId: visitorId,
            status: "success",
          });

          console.log(
            `[EmailReengagementAgent] Sent email for visitor: ${visitorId}, campaign: ${emailCampaign.id}`
          );

          return {
            success: true,
            emailCampaignId: emailCampaign.id,
            emailResult,
            message: "Email sent successfully",
          };
        } catch (error) {
          console.error("[EmailReengagementAgent] Error sending email:", error);
          return {
            success: false,
            error: error instanceof Error ? error.message : "Unknown error",
          };
        }
      },
    });
>>>>>>> b222cfb1
  }

  private generatePersonalizedContent(abandonmentStep: number): { subject: string; body: string } {
    const stepMessages = {
      1: {
        subject: "Complete Your Car Loan Application - Just One More Step!",
        body: `
          Hi there!
          
          We noticed you started your car loan application with Complete Car Loans but didn't finish. 
          Don't worry - we've saved your progress and you're just one step away from getting pre-approved!
          
          ✅ Quick 2-minute completion
          ✅ Competitive rates starting at 3.9% APR
          ✅ Get approved in minutes
          
          Click here to continue where you left off: {{RETURN_LINK}}
          
          This link expires in 24 hours for your security.
          
          Best regards,
          The CCL Team
        `,
      },
      2: {
        subject: "Your Car Loan is Almost Ready - Complete Your Application",
        body: `
          Hi there!
          
          You're so close to getting your car loan approved! We have most of your information 
          and just need a few more details to complete your application.
          
          ✅ Pre-qualification in progress
          ✅ Rates as low as 3.9% APR
          ✅ Multiple lender options
          
          Continue your application: {{RETURN_LINK}}
          
          Don't miss out on today's competitive rates!
          
          Best regards,
          The CCL Team
        `,
      },
      3: {
        subject: "Final Step: Complete Your Car Loan Application Now",
        body: `
          Hi there!
          
          You're on the final step of your car loan application! Complete it now to get 
          instant approval and lock in your rate.
          
          ✅ Almost approved
          ✅ Best rates available
          ✅ Instant decision
          
          Finish your application: {{RETURN_LINK}}
          
          This secure link expires in 24 hours.
          
          Best regards,
          The CCL Team
        `,
      },
    };

    return stepMessages[abandonmentStep as keyof typeof stepMessages] || stepMessages[1];
  }

  async sendReengagementEmail(
    visitorId: number
  ): Promise<{ success: boolean; campaignId?: number; error?: string }> {
    try {
      const visitor = await storage.getVisitorById(visitorId.toString());
      if (!visitor) {
        throw new Error("Visitor not found");
      }

      // Generate return token
      const returnToken = randomUUID();
      const expiryTime = new Date();
      expiryTime.setHours(expiryTime.getHours() + 24);

<<<<<<< HEAD
      // Update visitor with return token
      await storage.updateVisitor(visitorId.toString(), {
        returnToken,
        returnTokenExpiry: expiryTime,
      } as any);
=======
      // Update visitor with return token in metadata
      await storage.updateVisitor(visitorId.toString(), {
        metadata: {
          returnToken,
          returnTokenExpiry: expiryTime.toISOString(),
        },
      });
>>>>>>> b222cfb1

      // Generate personalized content
      const content = this.generatePersonalizedContent(visitor.abandonmentStep || 1);

      // Create email campaign
      const campaign: InsertEmailCampaign = {
        visitorId,
        returnToken,
        expiresAt: new Date(Date.now() + 24 * 60 * 60 * 1000), // 24 hours
        emailSent: true,
      };

      // Simplified - just create a mock campaign
      const emailCampaign = { id: Date.now(), ...campaign };

      // Send email
      const emailResult = await this.emailService.sendEmail({
        to: visitor.emailHash,
        subject: content.subject,
        content: content.body.replace(
          "{{RETURN_LINK}}",
          `${process.env.BASE_URL || "https://app.completecarloans.com"}/return/${returnToken}`
        ),
        returnToken,
      });

      // Log activity
<<<<<<< HEAD
      await storage.createActivity(
        "email_sent",
        "Re-engagement email sent successfully",
        "email_reengagement",
        {
          targetId: visitorId.toString(),
          emailCampaignId: emailCampaign.id,
          returnToken,
          abandonmentStep: visitor.abandonmentStep,
        }
      );
=======
      await storage.createAgentActivity({
        agentName: "EmailReengagementAgent",
        action: "email_sent",
        details: "Re-engagement email sent successfully",
        visitorId: visitorId,
        status: "success",
      });
>>>>>>> b222cfb1

      console.log(`[EmailReengagementAgent] Sent re-engagement email for visitor: ${visitorId}`);

      return { success: true, campaignId: emailCampaign.id };
    } catch (error) {
      console.error("[EmailReengagementAgent] Error sending re-engagement email:", error);
      return {
        success: false,
        error: error instanceof Error ? error.message : "Unknown error",
      };
    }
  }

  getAgent(): Agent {
    return this.agent;
  }
}<|MERGE_RESOLUTION|>--- conflicted
+++ resolved
@@ -1,11 +1,7 @@
 // Remove dependency on @openai/agents
 // import { Agent, tool } from "@openai/agents";
 import { storage } from "../storage";
-<<<<<<< HEAD
-// import { EmailService } from "../services/EmailService";
-=======
 import emailService from "../services/email-onerylie";
->>>>>>> b222cfb1
 import { randomUUID } from "crypto";
 import type { InsertEmailCampaign } from "@shared/schema";
 import {
@@ -23,13 +19,6 @@
   tools: any[];
 }
 
-// Mock EmailService for now
-class EmailService {
-  async sendEmail(params: any) {
-    console.log("Mock email sent:", params);
-    return { success: true, messageId: `msg_${Date.now()}` };
-  }
-}
 
 export class EmailReengagementAgent {
   private agent: Agent;
@@ -124,7 +113,6 @@
     }
   }
 
-<<<<<<< HEAD
   private async createReturnToken(params: { visitorId: number }) {
     try {
       const { visitorId } = params;
@@ -133,11 +121,13 @@
       const expiryTime = new Date();
       expiryTime.setHours(expiryTime.getHours() + 24); // 24-hour TTL
 
-      // Update visitor with return token
+      // Update visitor with return token in metadata
       await storage.updateVisitor(visitorId.toString(), {
-        returnToken,
-        returnTokenExpiry: expiryTime,
-      } as any);
+        metadata: {
+          returnToken,
+          returnTokenExpiry: expiryTime.toISOString(),
+        },
+      });
 
       console.log(`[EmailReengagementAgent] Created return token for visitor: ${visitorId}`);
 
@@ -166,30 +156,32 @@
     try {
       const { visitorId, emailHash, subject, body, returnToken } = params;
 
-      // Create email campaign record - simplified without database
-      const campaign = {
+      // Create email campaign record
+      const campaign: InsertEmailCampaign = {
         visitorId,
-        templateId: "abandonment_reengagement",
-        emailHash,
-        returnToken,
-        status: "sent",
+        returnToken,
+        expiresAt: new Date(Date.now() + 24 * 60 * 60 * 1000), // 24 hours
+        emailSent: true,
       };
 
       // Simplified - just log the campaign
       console.log("[EmailReengagementAgent] Would create email campaign:", campaign);
 
       // Send email via service
-      const emailResult = await this.emailService.sendEmail({
+      const emailResult = await this.emailService.sendReengagementEmail({
         to: emailHash, // In production, this would be the actual email
         subject,
-        body,
+        content: body,
         returnToken,
       });
 
       // Log activity
-      await storage.createActivity("email_sent", `Re-engagement email sent`, "email_reengagement", {
-        returnToken,
-        visitorId: visitorId.toString(),
+      await storage.createAgentActivity({
+        agentName: "EmailReengagementAgent",
+        action: "email_sent",
+        details: `Re-engagement email sent via ${this.emailService.getProviderName()}`,
+        visitorId: visitorId,
+        status: "success",
       });
 
       console.log(`[EmailReengagementAgent] Sent email for visitor: ${visitorId}`);
@@ -206,107 +198,6 @@
         error: error instanceof Error ? error.message : "Unknown error",
       };
     }
-=======
-  private createCreateReturnTokenTool() {
-    return tool({
-      name: "create_return_token",
-      description: "Create a secure return token with 24-hour TTL",
-      execute: async (params: { visitorId: number }) => {
-        try {
-          const { visitorId } = params;
-
-          const returnToken = randomUUID();
-          const expiryTime = new Date();
-          expiryTime.setHours(expiryTime.getHours() + 24); // 24-hour TTL
-
-          // Update visitor with return token in metadata
-          await storage.updateVisitor(visitorId.toString(), {
-            metadata: {
-              returnToken,
-              returnTokenExpiry: expiryTime.toISOString(),
-            },
-          });
-
-          console.log(`[EmailReengagementAgent] Created return token for visitor: ${visitorId}`);
-
-          return {
-            success: true,
-            returnToken,
-            expiryTime: expiryTime.toISOString(),
-            message: "Return token created successfully",
-          };
-        } catch (error) {
-          console.error("[EmailReengagementAgent] Error creating return token:", error);
-          return {
-            success: false,
-            error: error instanceof Error ? error.message : "Unknown error",
-          };
-        }
-      },
-    });
-  }
-
-  private createSendEmailTool() {
-    return tool({
-      name: "send_email",
-      description: "Send re-engagement email via email service provider",
-      execute: async (params: {
-        visitorId: number;
-        emailHash: string;
-        subject: string;
-        body: string;
-        returnToken: string;
-      }) => {
-        try {
-          const { visitorId, emailHash, subject, body, returnToken } = params;
-
-          // Create email campaign record
-          const campaign: InsertEmailCampaign = {
-            visitorId,
-            returnToken,
-            expiresAt: new Date(Date.now() + 24 * 60 * 60 * 1000), // 24 hours
-            emailSent: true,
-          };
-
-          const emailCampaign = await storage.createEmailCampaign(campaign);
-
-          // Send email via service
-          const emailResult = await this.emailService.sendReengagementEmail({
-            to: emailHash, // In production, this would be the actual email
-            subject,
-            content: body,
-            returnToken,
-          });
-
-          // Log activity
-          await storage.createAgentActivity({
-            agentName: "EmailReengagementAgent",
-            action: "email_sent",
-            details: `Re-engagement email sent via ${this.emailService.getProviderName()}`,
-            visitorId: visitorId,
-            status: "success",
-          });
-
-          console.log(
-            `[EmailReengagementAgent] Sent email for visitor: ${visitorId}, campaign: ${emailCampaign.id}`
-          );
-
-          return {
-            success: true,
-            emailCampaignId: emailCampaign.id,
-            emailResult,
-            message: "Email sent successfully",
-          };
-        } catch (error) {
-          console.error("[EmailReengagementAgent] Error sending email:", error);
-          return {
-            success: false,
-            error: error instanceof Error ? error.message : "Unknown error",
-          };
-        }
-      },
-    });
->>>>>>> b222cfb1
   }
 
   private generatePersonalizedContent(abandonmentStep: number): { subject: string; body: string } {
@@ -390,13 +281,6 @@
       const expiryTime = new Date();
       expiryTime.setHours(expiryTime.getHours() + 24);
 
-<<<<<<< HEAD
-      // Update visitor with return token
-      await storage.updateVisitor(visitorId.toString(), {
-        returnToken,
-        returnTokenExpiry: expiryTime,
-      } as any);
-=======
       // Update visitor with return token in metadata
       await storage.updateVisitor(visitorId.toString(), {
         metadata: {
@@ -404,7 +288,6 @@
           returnTokenExpiry: expiryTime.toISOString(),
         },
       });
->>>>>>> b222cfb1
 
       // Generate personalized content
       const content = this.generatePersonalizedContent(visitor.abandonmentStep || 1);
@@ -432,19 +315,6 @@
       });
 
       // Log activity
-<<<<<<< HEAD
-      await storage.createActivity(
-        "email_sent",
-        "Re-engagement email sent successfully",
-        "email_reengagement",
-        {
-          targetId: visitorId.toString(),
-          emailCampaignId: emailCampaign.id,
-          returnToken,
-          abandonmentStep: visitor.abandonmentStep,
-        }
-      );
-=======
       await storage.createAgentActivity({
         agentName: "EmailReengagementAgent",
         action: "email_sent",
@@ -452,7 +322,6 @@
         visitorId: visitorId,
         status: "success",
       });
->>>>>>> b222cfb1
 
       console.log(`[EmailReengagementAgent] Sent re-engagement email for visitor: ${visitorId}`);
 
