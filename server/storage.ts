// Database storage implementation for CCL agent system
import { randomUUID } from "crypto";
import {
  systemLeads,
  systemActivities,
  systemAgents,
  visitors,
  outreachAttempts,
  ingestedFiles,
  leads,
  chatSessions,
  emailCampaigns,
  agentActivity,
  type SystemLead,
  type SystemActivity,
  type SystemAgent,
  type InsertSystemLead,
  type InsertSystemActivity,
  type InsertSystemAgent,
  type InsertVisitor,
  type Visitor,
  type InsertOutreachAttempt,
  type OutreachAttempt,
  type InsertIngestedFile,
  type IngestedFile,
  type InsertLead,
  type Lead,
  type InsertChatSession,
  type ChatSession,
  type InsertEmailCampaign,
  type EmailCampaign,
  type InsertAgentActivity,
  type AgentActivity,
} from "../shared/schema";
<<<<<<< HEAD
import { db } from "./db";
import { eq, desc, count, and, isNull, lt, sql } from "drizzle-orm";
=======
import { db } from "./db-postgres";
import { eq, desc, count } from "drizzle-orm";
>>>>>>> d6a275b0
import { dbOptimizer } from "./services/performance-optimizer";
import { LeadData, Activity, Agent, SystemStats } from "./types/common.js";
import { validatePartialPii, validateCompletePii, type PartialVisitorPii, type VisitorPii } from "../shared/validation/schemas";
import { logger } from "./logger";
import crypto from "crypto";

export interface StorageInterface {
  // Leads
  createLead(data: {
    email: string;
    status: "new" | "contacted" | "qualified" | "closed";
    leadData: any;
  }): Promise<LeadData>;
  getLeads(): Promise<LeadData[]>;
  updateLead(id: string, updates: Partial<LeadData>): Promise<void>;

  // Activities
  createActivity(
    type: string,
    description: string,
    agentType?: string,
    metadata?: any
  ): Promise<Activity>;
  getActivities(limit?: number): Promise<Activity[]>;

  // Agents
  getAgents(): Promise<Agent[]>;
  updateAgent(id: string, updates: Partial<Agent>): Promise<void>;

  // Visitors
  createVisitor(data: {
    ipAddress?: string;
    userAgent?: string;
    phoneNumber?: string;
    email?: string;
    metadata?: any;
  }): Promise<{ id: string }>;
  updateVisitor(
    id: string,
    updates: { phoneNumber?: string; email?: string; metadata?: any }
  ): Promise<void>;

  // Stats
  getStats(): Promise<SystemStats>;
}

class DatabaseStorage implements StorageInterface {
  private leadCounter = 0;
  private activityCounter = 0;
  private startTime = Date.now();

  constructor() {
    this.initializeAgents();
  }

  private async initializeAgents(): Promise<void> {
    const agentsData: InsertSystemAgent[] = [
      {
        id: "agent_1",
        name: "VisitorIdentifierAgent",
        status: "active",
        processedToday: 0,
        description: "Detects abandoned applications",
        icon: "Users",
        color: "text-blue-600",
      },
      {
        id: "agent_2",
        name: "RealtimeChatAgent",
        status: "active",
        processedToday: 0,
        description: "Handles live customer chat",
        icon: "MessageCircle",
        color: "text-green-600",
      },
      {
        id: "agent_3",
        name: "EmailReengagementAgent",
        status: "active",
        processedToday: 0,
        description: "Sends personalized email campaigns",
        icon: "Mail",
        color: "text-purple-600",
      },

      {
        id: "agent_4",
        name: "LeadPackagingAgent",
        status: "active",
        processedToday: 0,
        description: "Packages leads for dealer submission",
        icon: "Package",
        color: "text-indigo-600",
      },
    ];

    // Initialize agents in database
    for (const agent of agentsData) {
      try {
        await db.insert(systemAgents).values(agent).onConflictDoNothing();
      } catch (error) {
        console.log(`Agent ${agent.name} already exists or error initializing:`, error);
      }
    }

    // Initialize system activities
    await this.createActivity(
      "system_startup",
      "CCL Agent System initialized with database persistence",
      "System"
    );
    await this.createActivity("api_ready", "Three data ingestion APIs activated", "System");
  }

  async createLead(leadData: Omit<LeadData, "id" | "createdAt">): Promise<LeadData> {
    this.leadCounter++;
    const leadId = `lead_${this.leadCounter}_${Date.now()}`;

    const insertData: InsertSystemLead = {
      id: leadId,
      email: leadData.email,
      status: leadData.status,
      leadData: leadData.leadData,
    };

    await db.insert(systemLeads).values(insertData);

    const newLead: LeadData = {
      id: leadId,
      createdAt: new Date().toISOString(),
      ...leadData,
    };

    return newLead;
  }

  async getLeads(): Promise<LeadData[]> {
    const leads = await db.select().from(systemLeads).orderBy(systemLeads.createdAt);
    return leads.map(lead => ({
      id: lead.id,
      status: lead.status as "new" | "contacted" | "qualified" | "closed",
      createdAt: lead.createdAt?.toISOString() || new Date().toISOString(),
      email: lead.email,
      leadData: lead.leadData || {},
    }));
  }

  async updateLead(id: string, updates: Partial<LeadData>): Promise<void> {
    const updateData: Partial<InsertSystemLead> = {};

    if (updates.email) updateData.email = updates.email;
    if (updates.status) updateData.status = updates.status;
    if (updates.leadData) updateData.leadData = updates.leadData;

    await db.update(systemLeads).set(updateData).where(eq(systemLeads.id, id));
  }

  async createActivity(
    type: string,
    description: string,
    agentType?: string,
    metadata?: any
  ): Promise<Activity> {
    const activityData: InsertSystemActivity = {
      id: `activity_${Date.now()}_${Math.random().toString(36).substr(2, 9)}`,
      type,
      description,
      agentType,
      metadata,
    };

    const [newActivity] = await db.insert(systemActivities).values(activityData).returning();

    return {
      id: newActivity.id,
      type: newActivity.type,
      timestamp: newActivity.timestamp?.toISOString() || new Date().toISOString(),
      description: newActivity.description,
      agentType: newActivity.agentType || undefined,
      metadata: newActivity.metadata || undefined,
    };
  }

  async getActivities(limit: number = 20): Promise<Activity[]> {
    const activities = await db
      .select()
      .from(systemActivities)
      .orderBy(systemActivities.timestamp)
      .limit(limit);

    return activities.map(activity => ({
      id: activity.id,
      type: activity.type,
      timestamp: activity.timestamp?.toISOString() || new Date().toISOString(),
      description: activity.description,
      agentType: activity.agentType || undefined,
      metadata: activity.metadata || undefined,
    }));
  }

  async getAgents(): Promise<Agent[]> {
    const agents = await db.select().from(systemAgents);
    return agents.map(agent => ({
      id: agent.id,
      name: agent.name,
      status: agent.status as "active" | "inactive" | "error",
      processedToday: agent.processedToday || 0,
      description: agent.description,
      icon: agent.icon,
      color: agent.color,
    }));
  }

  async updateAgent(id: string, updates: Partial<Agent>): Promise<void> {
    const updateData: Partial<InsertSystemAgent> = {};

    if (updates.name) updateData.name = updates.name;
    if (updates.status) updateData.status = updates.status;
    if (updates.processedToday !== undefined) updateData.processedToday = updates.processedToday;
    if (updates.description) updateData.description = updates.description;
    if (updates.icon) updateData.icon = updates.icon;
    if (updates.color) updateData.color = updates.color;

    await db.update(systemAgents).set(updateData).where(eq(systemAgents.id, id));
  }

  async getStats(): Promise<SystemStats> {
    try {
      const [leads, activities, agents] = await Promise.all([
        db.select().from(systemLeads),
        db.select().from(systemActivities),
        db.select().from(systemAgents),
      ]);

      return {
        leads: leads.length,
        activities: activities.length,
        agents: agents.length,
        uptime: Math.round(process.uptime()),
        memory: process.memoryUsage(),
        timestamp: new Date().toISOString(),
      };
    } catch (error) {
      console.error("Database stats error:", error);
      return {
        leads: 0,
        activities: 0,
        agents: 4,
        uptime: Math.round(process.uptime()),
        memory: process.memoryUsage(),
        timestamp: new Date().toISOString(),
      };
    }
  }

  async createVisitor(data: {
    ipAddress?: string;
    userAgent?: string;
    phoneNumber?: string;
    email?: string;
    metadata?: any;
  }): Promise<{ id: string }> {
    const visitorId = randomUUID();

    // Insert visitor into database
    const insertData = {
      sessionId: visitorId,
      phoneNumber: data.phoneNumber || null,
      email: data.email || null,
      ipAddress: data.ipAddress || null,
      userAgent: data.userAgent || null,
      metadata: data.metadata || null,
    };

    await db.insert(visitors).values(insertData);
    return { id: visitorId };
  }

  async updateVisitor(
    id: string,
    updates: { phoneNumber?: string; email?: string; metadata?: any }
  ): Promise<void> {
    // Visitor update logic would go here when needed
    console.log(`Visitor ${id} updated:`, updates);
  }

  // =============================================================================
  // MVP AUTOMATION PIPELINE METHODS
  // =============================================================================

  // SFTP Ingestion Methods
  async upsertVisitorFromIngest(data: {
    emailHash?: string;
    sessionId: string;
    adClickTs?: Date | null;
    formStartTs?: Date | null;
    formSubmitTs?: Date | null;
    phoneNumber?: string | null;
    ipAddress?: string | null;
    userAgent?: string | null;
    ingestSource: string;
    metadata?: any;
  }): Promise<Visitor> {
    try {
      // Check if visitor already exists by emailHash or sessionId
      let existingVisitor: Visitor | undefined;
      
      if (data.emailHash) {
        const visitors = await db.select().from(visitors).where(eq(visitors.emailHash, data.emailHash));
        existingVisitor = visitors[0];
      }
      
      if (!existingVisitor && data.sessionId) {
        const visitors = await db.select().from(visitors).where(eq(visitors.sessionId, data.sessionId));
        existingVisitor = visitors[0];
      }

      if (existingVisitor) {
        // Update existing visitor with new information
        const updateData: Partial<InsertVisitor> = {
          adClickTs: data.adClickTs || existingVisitor.adClickTs,
          formStartTs: data.formStartTs || existingVisitor.formStartTs,
          formSubmitTs: data.formSubmitTs || existingVisitor.formSubmitTs,
          phoneNumber: data.phoneNumber || existingVisitor.phoneNumber,
          ipAddress: data.ipAddress || existingVisitor.ipAddress,
          userAgent: data.userAgent || existingVisitor.userAgent,
          lastActivity: new Date(),
          metadata: { ...(existingVisitor.metadata as any), ...(data.metadata || {}) },
        };

        await db.update(visitors).set(updateData).where(eq(visitors.id, existingVisitor.id));
        
        const [updatedVisitor] = await db.select().from(visitors).where(eq(visitors.id, existingVisitor.id));
        return updatedVisitor;
      } else {
        // Create new visitor
        const insertData: InsertVisitor = {
          emailHash: data.emailHash || null,
          sessionId: data.sessionId,
          adClickTs: data.adClickTs || null,
          formStartTs: data.formStartTs || null,
          formSubmitTs: data.formSubmitTs || null,
          phoneNumber: data.phoneNumber || null,
          ipAddress: data.ipAddress || null,
          userAgent: data.userAgent || null,
          ingestSource: data.ingestSource,
          metadata: data.metadata || null,
          lastActivity: new Date(),
          createdAt: new Date(),
        };

        const [newVisitor] = await db.insert(visitors).values(insertData).returning();
        return newVisitor;
      }
    } catch (error) {
      logger.error({ error, data }, 'Failed to upsert visitor from ingest');
      throw error;
    }
  }

  async getIngestedFile(fileName: string): Promise<IngestedFile | null> {
    const files = await db.select().from(ingestedFiles).where(eq(ingestedFiles.fileName, fileName));
    return files[0] || null;
  }

  async createIngestedFile(data: InsertIngestedFile): Promise<IngestedFile> {
    const [file] = await db.insert(ingestedFiles).values(data).returning();
    return file;
  }

  // Abandonment Detection Methods
  async getAbandonedVisitors(thresholdMinutes: number = 15): Promise<Visitor[]> {
    const thresholdTime = new Date(Date.now() - thresholdMinutes * 60 * 1000);
    
    return await db.select().from(visitors).where(
      and(
        lt(visitors.adClickTs, thresholdTime),
        isNull(visitors.formSubmitTs),
        eq(visitors.abandonmentDetected, false)
      )
    );
  }

  async markVisitorAbandoned(visitorId: number, abandonmentStep: number = 1, returnTokenExpiryHours: number = 48): Promise<void> {
    const returnToken = crypto.randomUUID();
    const returnTokenExpiry = new Date(Date.now() + returnTokenExpiryHours * 60 * 60 * 1000);

    await db.update(visitors).set({
      abandonmentDetected: true,
      abandonmentStep,
      returnToken,
      returnTokenExpiry,
      lastActivity: new Date()
    }).where(eq(visitors.id, visitorId));
  }

  async getVisitorByReturnToken(returnToken: string): Promise<Visitor | null> {
    const visitors = await db.select().from(visitors).where(eq(visitors.returnToken, returnToken));
    return visitors[0] || null;
  }

  async getVisitorByEmailHash(emailHash: string): Promise<Visitor | null> {
    const visitors = await db.select().from(visitors).where(eq(visitors.emailHash, emailHash));
    return visitors[0] || null;
  }

  async getVisitor(id: number): Promise<Visitor | null> {
    const visitors = await db.select().from(visitors).where(eq(visitors.id, id));
    return visitors[0] || null;
  }

  // PII Collection Methods
  async updateVisitorPii(visitorId: number, piiData: PartialVisitorPii): Promise<void> {
    const validation = validatePartialPii(piiData);
    if (!validation.isValid) {
      throw new Error(`Invalid PII data: ${JSON.stringify(validation.errors)}`);
    }

    const updateData: Partial<InsertVisitor> = {
      firstName: piiData.firstName,
      lastName: piiData.lastName,
      street: piiData.street,
      city: piiData.city,
      state: piiData.state,
      zip: piiData.zip,
      employer: piiData.employer,
      jobTitle: piiData.jobTitle,
      annualIncome: piiData.annualIncome,
      timeOnJobMonths: piiData.timeOnJobMonths,
      phoneNumber: piiData.phoneNumber,
      email: piiData.email,
      emailHash: piiData.emailHash,
      lastActivity: new Date(),
    };

    // Check if PII is now complete
    const completeValidation = validateCompletePii({ ...piiData });
    if (completeValidation.isValid) {
      updateData.piiComplete = true;
    }

    await db.update(visitors).set(updateData).where(eq(visitors.id, visitorId));
  }

  async getVisitorsWithCompletePii(): Promise<Visitor[]> {
    return await db.select().from(visitors).where(eq(visitors.piiComplete, true));
  }

  // Outreach Methods
  async createOutreachAttempt(data: InsertOutreachAttempt): Promise<OutreachAttempt> {
    const [attempt] = await db.insert(outreachAttempts).values(data).returning();
    return attempt;
  }

  async getOutreachAttemptsByVisitor(visitorId: number): Promise<OutreachAttempt[]> {
    return await db.select().from(outreachAttempts)
      .where(eq(outreachAttempts.visitorId, visitorId))
      .orderBy(desc(outreachAttempts.sentAt));
  }

  async getOutreachAttemptsByExternalId(externalMessageId: string): Promise<OutreachAttempt[]> {
    return await db.select().from(outreachAttempts)
      .where(eq(outreachAttempts.externalMessageId, externalMessageId));
  }

  async getRecentOutreachAttempts(visitorId: number, hoursBack: number = 24): Promise<OutreachAttempt[]> {
    const cutoffTime = new Date(Date.now() - hoursBack * 60 * 60 * 1000);
    return await db.select().from(outreachAttempts)
      .where(
        and(
          eq(outreachAttempts.visitorId, visitorId),
          sql`${outreachAttempts.sentAt} >= ${cutoffTime}`
        )
      )
      .orderBy(desc(outreachAttempts.sentAt));
  }

  async updateOutreachAttempt(id: number, updates: Partial<InsertOutreachAttempt>): Promise<void> {
    await db.update(outreachAttempts).set(updates).where(eq(outreachAttempts.id, id));
  }

  // Chat Session Methods
  async createChatSession(data: InsertChatSession): Promise<ChatSession> {
    const [session] = await db.insert(chatSessions).values(data).returning();
    return session;
  }

  async getChatSessionBySessionId(sessionId: string): Promise<ChatSession | null> {
    const sessions = await db.select().from(chatSessions).where(eq(chatSessions.sessionId, sessionId));
    return sessions[0] || null;
  }

  async getChatSessionsByVisitor(visitorId: number): Promise<ChatSession[]> {
    return await db.select().from(chatSessions)
      .where(eq(chatSessions.visitorId, visitorId))
      .orderBy(desc(chatSessions.createdAt));
  }

  async updateChatSession(id: number, updates: Partial<InsertChatSession>): Promise<void> {
    await db.update(chatSessions).set({
      ...updates,
      updatedAt: new Date()
    }).where(eq(chatSessions.id, id));
  }

  // Lead Management Methods
  async createLead(data: InsertLead): Promise<Lead> {
    const [lead] = await db.insert(leads).values(data).returning();
    return lead;
  }

  async getLead(id: number): Promise<Lead | null> {
    const leadResults = await db.select().from(leads).where(eq(leads.id, id));
    return leadResults[0] || null;
  }

  async getLeadByLeadId(leadId: string): Promise<Lead | null> {
    const leadResults = await db.select().from(leads).where(eq(leads.leadId, leadId));
    return leadResults[0] || null;
  }

  async updateLead(id: number, updates: Partial<InsertLead>): Promise<void> {
    await db.update(leads).set(updates).where(eq(leads.id, id));
  }

  async getLeadsByStatus(status: string): Promise<Lead[]> {
    return await db.select().from(leads).where(eq(leads.status, status));
  }

  // Email Campaign Methods
  async createEmailCampaign(data: InsertEmailCampaign): Promise<EmailCampaign> {
    const [campaign] = await db.insert(emailCampaigns).values(data).returning();
    return campaign;
  }

  async getEmailCampaignsByVisitor(visitorId: number): Promise<EmailCampaign[]> {
    return await db.select().from(emailCampaigns)
      .where(eq(emailCampaigns.visitorId, visitorId))
      .orderBy(desc(emailCampaigns.createdAt));
  }

  // Agent Activity Methods
  async createAgentActivity(data: InsertAgentActivity): Promise<AgentActivity> {
    const [activity] = await db.insert(agentActivity).values(data).returning();
    return activity;
  }

  async getAgentActivitiesByType(agentType: string, limit: number = 50): Promise<AgentActivity[]> {
    return await db.select().from(agentActivity)
      .where(eq(agentActivity.agentName, agentType))
      .orderBy(desc(agentActivity.createdAt))
      .limit(limit);
  }

  // Analytics and Reporting Methods
  async getLeadMetrics(): Promise<{
    totalVisitors: number;
    abandoned: number;
    contacted: number;
    piiComplete: number;
    submitted: number;
    accepted: number;
  }> {
    try {
      const [totalVisitorsResult] = await db.select({ count: count() }).from(visitors);
      const [abandonedResult] = await db.select({ count: count() }).from(visitors)
        .where(eq(visitors.abandonmentDetected, true));
      const [contactedResult] = await db.select({ count: count() }).from(outreachAttempts);
      const [piiCompleteResult] = await db.select({ count: count() }).from(visitors)
        .where(eq(visitors.piiComplete, true));
      const [submittedResult] = await db.select({ count: count() }).from(leads)
        .where(eq(leads.status, 'submitted'));
      
      // For Boberdoo accepted leads, we'd check the systemLeads table
      const [acceptedResult] = await db.select({ count: count() }).from(systemLeads)
        .where(eq(systemLeads.boberdooStatus, 'accepted'));

      return {
        totalVisitors: totalVisitorsResult.count,
        abandoned: abandonedResult.count,
        contacted: contactedResult.count,
        piiComplete: piiCompleteResult.count,
        submitted: submittedResult.count,
        accepted: acceptedResult.count,
      };
    } catch (error) {
      logger.error({ error }, 'Failed to get lead metrics');
      return {
        totalVisitors: 0,
        abandoned: 0,
        contacted: 0,
        piiComplete: 0,
        submitted: 0,
        accepted: 0,
      };
    }
  }

  async getConversionFunnelData(): Promise<{
    stage: string;
    count: number;
    conversionRate?: number;
  }[]> {
    const metrics = await this.getLeadMetrics();
    
    const funnel = [
      { stage: 'Visitors', count: metrics.totalVisitors },
      { stage: 'Abandoned', count: metrics.abandoned },
      { stage: 'Contacted', count: metrics.contacted },
      { stage: 'PII Complete', count: metrics.piiComplete },
      { stage: 'Submitted', count: metrics.submitted },
      { stage: 'Accepted', count: metrics.accepted },
    ];

    // Calculate conversion rates
    for (let i = 1; i < funnel.length; i++) {
      const previous = funnel[i - 1];
      const current = funnel[i];
      current.conversionRate = previous.count > 0 ? (current.count / previous.count) * 100 : 0;
    }

    return funnel;
  }

  // Health Check Methods
  async healthCheck(): Promise<{ healthy: boolean; error?: string }> {
    try {
      // Simple query to test database connectivity
      await db.select({ count: count() }).from(visitors);
      return { healthy: true };
    } catch (error) {
      return { 
        healthy: false, 
        error: error instanceof Error ? error.message : 'Unknown database error' 
      };
    }
  }
}

export const storage = new DatabaseStorage();<|MERGE_RESOLUTION|>--- conflicted
+++ resolved
@@ -32,13 +32,8 @@
   type InsertAgentActivity,
   type AgentActivity,
 } from "../shared/schema";
-<<<<<<< HEAD
-import { db } from "./db";
+import { db } from "./db-postgres";
 import { eq, desc, count, and, isNull, lt, sql } from "drizzle-orm";
-=======
-import { db } from "./db-postgres";
-import { eq, desc, count } from "drizzle-orm";
->>>>>>> d6a275b0
 import { dbOptimizer } from "./services/performance-optimizer";
 import { LeadData, Activity, Agent, SystemStats } from "./types/common.js";
 import { validatePartialPii, validateCompletePii, type PartialVisitorPii, type VisitorPii } from "../shared/validation/schemas";
