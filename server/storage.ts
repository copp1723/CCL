--- conflicted
+++ resolved
@@ -328,7 +328,6 @@
     console.log(`Visitor ${id} updated:`, updates);
   }
 
-<<<<<<< HEAD
   async getVisitorById(id: string): Promise<any | null> {
     const [visitor] = await db.select().from(visitors).where(eq(visitors.sessionId, id)).limit(1);
 
@@ -348,7 +347,7 @@
       returnToken,
     };
   }
-=======
+
   // =============================================================================
   // MVP AUTOMATION PIPELINE METHODS
   // =============================================================================
@@ -967,7 +966,6 @@
       };
     }
   }
->>>>>>> b222cfb1
 }
 
 export const storage = new DatabaseStorage();