--- conflicted
+++ resolved
@@ -38,7 +38,6 @@
    */
   async sendEmail(emailData: EmailData): Promise<any> {
     try {
-<<<<<<< HEAD
       // Sanitize HTML content to prevent XSS
       const sanitizedHtml = DOMPurify.sanitize(emailData.html, {
         ALLOWED_TAGS: [
@@ -71,21 +70,13 @@
         ALLOWED_ATTR: ["href", "src", "alt", "title", "style", "class"],
         ALLOW_DATA_ATTR: false,
       });
-=======
-      // Sanitize HTML content before sending
-      const sanitizedHtml = DOMPurify.sanitize(emailData.html);
->>>>>>> b222cfb1
 
       const messageData = {
         from: emailData.from || this.defaultFrom,
         to: emailData.to,
         subject: emailData.subject,
         html: sanitizedHtml,
-<<<<<<< HEAD
-        text: emailData.text || this.stripHtml(emailData.html),
-=======
         text: emailData.text || this.stripHtml(sanitizedHtml),
->>>>>>> b222cfb1
       };
 
       const result = await mg.messages.create(this.domain, messageData);
@@ -144,7 +135,6 @@
   private processTemplate(template: string, variables: Record<string, any>): string {
     let processed = template;
 
-<<<<<<< HEAD
     // Sanitize all variable values to prevent XSS
     const sanitizedVariables: Record<string, string> = {};
     Object.entries(variables).forEach(([key, value]) => {
@@ -153,12 +143,6 @@
         ALLOWED_TAGS: [], // No HTML tags in variables
         KEEP_CONTENT: true,
       });
-=======
-    // Sanitize all variable values before replacing
-    const sanitizedVariables: Record<string, string> = {};
-    Object.entries(variables).forEach(([key, value]) => {
-      sanitizedVariables[key] = DOMPurify.sanitize(String(value || ""), { ALLOWED_TAGS: [] });
->>>>>>> b222cfb1
     });
 
     // Replace common variables
@@ -189,7 +173,6 @@
    * Strip HTML tags for plain text version
    */
   private stripHtml(html: string): string {
-<<<<<<< HEAD
     // First sanitize the HTML to prevent XSS
     const clean = DOMPurify.sanitize(html, {
       ALLOWED_TAGS: [], // Remove all HTML tags
@@ -197,13 +180,6 @@
     });
 
     // Then clean up whitespace
-=======
-    // Use DOMPurify to strip all HTML tags and keep only text content
-    const clean = DOMPurify.sanitize(html, {
-      ALLOWED_TAGS: [],
-      KEEP_CONTENT: true,
-    });
->>>>>>> b222cfb1
     return clean.replace(/\s+/g, " ").trim();
   }
 
